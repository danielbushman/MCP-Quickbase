--- conflicted
+++ resolved
@@ -7,14 +7,7 @@
 # ///
 import asyncio
 import json
-<<<<<<< HEAD
-import time
-import functools
-import logging
-from typing import Any, Optional, List, Dict, Union, Callable, TypeVar
-=======
 from typing import Any, Optional, List, Dict, Union, Tuple
->>>>>>> 627bea74
 import os
 import sys
 import re
@@ -31,17 +24,6 @@
 from .logging_utils import log_request, log_response
 import mcp.server.stdio
 
-<<<<<<< HEAD
-# Configure logging
-logging.basicConfig(
-    level=logging.INFO,
-    format='%(asctime)s - %(name)s - %(levelname)s - %(message)s'
-)
-logger = logging.getLogger('quickbase_mcp')
-
-# Type variables for generic types
-T = TypeVar('T')
-=======
 # Version information
 __version__ = "1.0.0"
 __min_python_version__ = (3, 8)
@@ -89,7 +71,6 @@
     # Extract digits from version string
     match = re.findall(r'\d+', version_str)
     return tuple(int(x) for x in match)
->>>>>>> 627bea74
 
 class QuickbaseError(Exception):
     """Base exception for QuickBase API errors."""
@@ -830,12 +811,7 @@
         except Exception as e:
             raise QuickbaseError(message=f"Failed to bulk update records: {str(e)}")
 
-<<<<<<< HEAD
-    @retry(exceptions=[requests.exceptions.RequestException], max_tries=3, delay=1.0, backoff=2.0)
-    def bulk_delete_records(self, table_id: str, record_ids: List[int]) -> bool:
-=======
     def bulk_delete_records(self, table_id: str, record_ids: List[int]) -> dict:
->>>>>>> 627bea74
         """Deletes multiple records from a Quickbase table.
 
         Args:
@@ -843,49 +819,6 @@
             record_ids (List[int]): List of record IDs to delete
 
         Returns:
-<<<<<<< HEAD
-            bool: True if deletion successful
-            
-        Raises:
-            QuickbaseError: If deletion fails
-            
-        Note:
-            This method uses retry logic to handle transient errors
-            The method also clears any cached queries for this table
-        """
-        try:
-            record_ids_str = "','".join(map(str, record_ids))
-            payload = {
-                "from": table_id,
-                "where": f"{3}.EX.'{record_ids_str}'"  # Record ID field
-            }
-            response = self._request("DELETE", "records", json=payload)
-            self._handle_response(response)
-            
-            # Clear cache for this table
-            if self.use_cache:
-                # Create a pattern to clear all keys related to this table
-                pattern = f"_{table_id}"
-                field_cache.clear_pattern(pattern)
-                
-            return True
-        except requests.exceptions.HTTPError as e:
-            status_code = e.response.status_code
-            error_message = str(e)
-            try:
-                error_data = e.response.json()
-                error_message = error_data.get('message', str(e))
-            except:
-                pass
-            
-            raise QuickbaseError(
-                message=f"Failed to bulk delete records: {error_message}",
-                status_code=status_code,
-                response=e.response
-            )
-        except Exception as e:
-            raise QuickbaseError(message=f"Failed to bulk delete records: {str(e)}")
-=======
             dict: Result metadata from the deletion operation
             
         Raises:
@@ -940,7 +873,6 @@
             raise
         except Exception as e:
             raise QuickbaseError(f"Failed to bulk delete records: {str(e)}")
->>>>>>> 627bea74
 
     # Report Operations
     def get_report(self, report_id: str) -> dict:
@@ -2146,50 +2078,6 @@
                 "required": ["app_id"],
             },
         ),
-<<<<<<< HEAD
-        types.Tool(
-            name="delete_app",
-            description="Deletes a QuickBase application",
-            inputSchema={
-                "type": "object",
-                "properties": {
-                    "app_id": {
-                        "type": "string",
-                        "description": "The ID of the application",
-                    }
-                },
-                "required": ["app_id"],
-            },
-        ),
-        types.Tool(
-            name="copy_app",
-            description="Copies a QuickBase application",
-            inputSchema={
-                "type": "object",
-                "properties": {
-                    "app_id": {
-                        "type": "string",
-                        "description": "The ID of the source application to copy",
-                    },
-                    "name": {
-                        "type": "string",
-                        "description": "Name for the new application",
-                    },
-                    "description": {
-                        "type": "string",
-                        "description": "Description for the new application",
-                    },
-                    "properties": {
-                        "type": "object",
-                        "description": "Additional properties for the new application",
-                        "additionalProperties": True,
-                    }
-                },
-                "required": ["app_id", "name"],
-            },
-        ),
-=======
->>>>>>> 627bea74
         
         # Table Operations
         types.Tool(
@@ -3153,194 +3041,6 @@
             
             if not table_id or not field_id:
                 raise ValueError("Missing 'table_id' or 'field_id' argument")
-<<<<<<< HEAD
-
-            try:
-                results = qb_client.update_field(table_id, field_id, name, field_type, options)
-                return [
-                    types.TextContent(
-                        type="text",
-                        text=f"Update Field Result (JSON):\n{json.dumps(results, indent=2)}",
-                    )
-                ]
-            except QuickbaseError as e:
-                return [
-                    types.TextContent(
-                        type="text",
-                        text=f"Error updating field: {e.message}\nStatus: {e.status_code}\nDetails: {json.dumps(e.response, indent=2)}"
-                    )
-                ]
-        elif name == "delete_field":
-            table_id = arguments.get("table_id")
-            field_id = arguments.get("field_id")
-            if not table_id or not field_id:
-                raise ValueError("Missing 'table_id' or 'field_id' argument")
-
-            try:
-                results = qb_client.delete_field(table_id, field_id)
-                return [
-                    types.TextContent(
-                        type="text",
-                        text=f"Delete Field Result (JSON):\n{json.dumps(results, indent=2)}",
-                    )
-                ]
-            except QuickbaseError as e:
-                return [
-                    types.TextContent(
-                        type="text",
-                        text=f"Error deleting field: {e.message}\nStatus: {e.status_code}\nDetails: {json.dumps(e.response, indent=2)}"
-                    )
-                ]
-        elif name == "create_app":
-            app_name = arguments.get("name")
-            description = arguments.get("description")
-            options = arguments.get("options", {})
-            
-            if not app_name:
-                raise ValueError("Missing required argument: 'name' is required")
-
-            try:
-                results = qb_client.create_app(app_name, description, options)
-                # Convert response to JSON serializable dict if needed
-                if hasattr(results, 'json'):
-                    results = results.json()
-                return [
-                    types.TextContent(
-                        type="text",
-                        text=f"Create App Result (JSON):\n{json.dumps(results, indent=2)}",
-                    )
-                ]
-            except QuickbaseError as e:
-                return [
-                    types.TextContent(
-                        type="text",
-                        text=f"Error creating app: {e.message}\nStatus: {e.status_code}\nDetails: {json.dumps(e.response, indent=2)}"
-                    )
-                ]
-            except Exception as e:
-                raise ValueError(f"Error creating app: {str(e)}")
-
-        elif name == "update_app":
-            app_id = arguments.get("app_id")
-            app_name = arguments.get("name")
-            description = arguments.get("description")
-            options = arguments.get("options", {})
-            
-            if not app_id:
-                raise ValueError("Missing required argument: 'app_id' is required")
-
-            try:
-                # First patch the app
-                payload = {}
-                if app_name:
-                    payload["name"] = app_name
-                if description is not None:
-                    payload["description"] = description
-                if options:
-                    payload.update(options)
-
-                response = qb_client.session.patch(f"{qb_client.base_url}/apps/{app_id}", json=payload)
-                response.raise_for_status()
-                
-                # Then get the updated app details
-                app_response = qb_client.session.get(f"{qb_client.base_url}/apps/{app_id}")
-                app_response.raise_for_status()
-                results = app_response.json()
-                
-                return [
-                    types.TextContent(
-                        type="text",
-                        text=f"Update App Result (JSON):\n{json.dumps(results, indent=2)}",
-                    )
-                ]
-            except QuickbaseError as e:
-                return [
-                    types.TextContent(
-                        type="text",
-                        text=f"Error updating app: {e.message}\nStatus: {e.status_code}\nDetails: {json.dumps(e.response, indent=2)}"
-                    )
-                ]
-            except Exception as e:
-                raise ValueError(f"Error updating app: {str(e)}")
-
-        elif name == "delete_app":
-            app_id = arguments.get("app_id")
-            
-            if not app_id:
-                raise ValueError("Missing required argument: 'app_id' is required")
-
-            try:
-                # Direct call to delete the app
-                response = qb_client.session.delete(f"{qb_client.base_url}/apps/{app_id}")
-                response.raise_for_status()
-                
-                return [
-                    types.TextContent(
-                        type="text",
-                        text=f"Delete App Result: Success"
-                    )
-                ]
-            except QuickbaseError as e:
-                return [
-                    types.TextContent(
-                        type="text",
-                        text=f"Error deleting app: {e.message}\nStatus: {e.status_code}\nDetails: {json.dumps(e.response, indent=2)}"
-                    )
-                ]
-            except Exception as e:
-                raise ValueError(f"Error deleting app: {str(e)}")
-                
-        elif name == "copy_app":
-            app_id = arguments.get("app_id")
-            app_name = arguments.get("name")
-            description = arguments.get("description")
-            properties = arguments.get("properties", {})
-            
-            if not app_id or not app_name:
-                raise ValueError("Missing required arguments: 'app_id' and 'name' are required")
-
-            try:
-                results = qb_client.copy_app(app_id, app_name, description, properties)
-                # Convert response to JSON serializable dict if needed
-                if hasattr(results, 'json'):
-                    results = results.json()
-                return [
-                    types.TextContent(
-                        type="text",
-                        text=f"Copy App Result (JSON):\n{json.dumps(results, indent=2)}",
-                    )
-                ]
-            except QuickbaseError as e:
-                return [
-                    types.TextContent(
-                        type="text",
-                        text=f"Error copying app: {e.message}\nStatus: {e.status_code}\nDetails: {json.dumps(e.response, indent=2)}"
-                    )
-                ]
-            except Exception as e:
-                raise ValueError(f"Error copying app: {str(e)}")
-                
-        elif name == "configure_cache":
-            enabled = arguments.get("enabled", True)
-            clear = arguments.get("clear", False)
-            
-            try:
-                # Call the configure_cache method on the client
-                qb_client.configure_cache(enabled=enabled, clear=clear)
-                
-                cache_status = "enabled" if enabled else "disabled"
-                clear_status = "cleared" if clear else "preserved"
-                
-                return [
-                    types.TextContent(
-                        type="text",
-                        text=f"Cache configuration updated successfully. Caching is now {cache_status} and existing caches were {clear_status}."
-                    )
-                ]
-            except Exception as e:
-                raise ValueError(f"Error configuring cache: {str(e)}")
-                
-=======
             
             # Since we continue to have issues with field updates, 
             # provide a more detailed response about limitations
@@ -3360,7 +3060,6 @@
                          f"To update fields, please use the QuickBase UI or direct API calls with the correct authentication."
                 )
             ]
->>>>>>> 627bea74
         raise ValueError(f"Unknown tool: {name}")
     except QuickbaseError as e:
         return [
